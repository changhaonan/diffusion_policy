--- conflicted
+++ resolved
@@ -32,12 +32,8 @@
 
     control_repeat = 2  # repeat each control for K times
     # create replay buffer in read-write mode
-<<<<<<< HEAD
     output = output.replace(".zarr", "") +  f"_{control}.zarr" 
     replay_buffer = ReplayBuffer.create_from_path(output, mode="a")
-=======
-    replay_buffer = ReplayBuffer.create_from_path(output.strip(), mode="a")
->>>>>>> c3fe9f2d
 
     # create PushT env with control
     env = PushTControlEnv(control_type=control.strip(), render_size=render_size)
